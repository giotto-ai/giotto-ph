--- conflicted
+++ resolved
@@ -1426,7 +1426,6 @@
                                            // the new pair; could elide an
                                            // extra atomic load
 
-<<<<<<< HEAD
                         // Infinite death indicates an essential bar in disguise
                         value_t death = get_diameter(pivot);
                         is_essential =
@@ -1434,80 +1433,41 @@
                         if (!is_essential) {
                             /* Pairs should only be extracted if insertion was
                              * first one! */
-                            size_t location = last_diameter_index++;
-                            diameters[location] = death;
+                            const auto new_idx_finite_bar = idx_finite_bar++;
+                            death_diams[new_idx_finite_bar] = get_diameter(pivot);
                             auto first_ins =
-                                deaths
-                                    .insert({get_index(get_entry(pivot)), location})
-                                    .second;
+                                pivot_to_death_idx
+                                .insert({get_index(get_entry(pivot)),
+                                        new_idx_finite_bar})
+                                .second;
 
                             /* Only insert when it is the first time this bar is
                              * encountered
                              */
-                            if (first_ins) {
-                                if (return_flag_persistence_generators) {
-                                    // Inessential flag persistence generators in dim >
-                                    // 0
-                                    std::vector<index_t> vertices_birth(dim + 1);
-                                    std::vector<index_t> vertices_death(dim + 2);
-
-                                    index_t birth_idx =
-                                        get_index(get_entry(column_to_reduce));
-                                    index_t death_idx = get_index(get_entry(pivot));
-
-                                    get_simplex_vertices(birth_idx, dim, n,
-                                                         vertices_birth.rbegin());
-                                    get_simplex_vertices(death_idx, dim + 1, n,
-                                                         vertices_death.rbegin());
-
-                                    edge_t birth_edge =
-                                        get_youngest_edge_simplex(vertices_birth);
-                                    edge_t death_edge =
-                                        get_youngest_edge_simplex(vertices_death);
-
-                                    finite_generator[location] = {
-                                        birth_edge.first, birth_edge.second,
-                                        death_edge.first, death_edge.second};
-                                }
+                            if (first_ins && return_flag_persistence_generators) {
+                                // Inessential flag persistence generators in dim >
+                                // 0
+                                std::vector<index_t> vertices_birth(dim + 1);
+                                std::vector<index_t> vertices_death(dim + 2);
+
+                                index_t birth_idx =
+                                    get_index(get_entry(column_to_reduce));
+                                index_t death_idx = get_index(get_entry(pivot));
+
+                                get_simplex_vertices(birth_idx, dim, n,
+                                        vertices_birth.rbegin());
+                                get_simplex_vertices(death_idx, dim + 1, n,
+                                        vertices_death.rbegin());
+
+                                edge_t birth_edge =
+                                    get_youngest_edge_simplex(vertices_birth);
+                                edge_t death_edge =
+                                    get_youngest_edge_simplex(vertices_death);
+
+                                finite_generator[new_idx_finite_bar] = {
+                                    birth_edge.first, birth_edge.second,
+                                    death_edge.first, death_edge.second};
                             }
-=======
-                        /* Pairs should be extracted if insertion was
-                         * first one ! */
-                        const auto new_idx_finite_bar = idx_finite_bar++;
-                        death_diams[new_idx_finite_bar] = get_diameter(pivot);
-                        auto first_ins =
-                            pivot_to_death_idx
-                                .insert({get_index(get_entry(pivot)),
-                                         new_idx_finite_bar})
-                                .second;
-
-                        /* Only insert when it is the first time this bar is
-                         * encountered
-                         */
-                        if (return_flag_persistence_generators && first_ins) {
-                            // Inessential flag persistence generators in dim >
-                            // 0
-                            std::vector<index_t> vertices_birth(dim + 1);
-                            std::vector<index_t> vertices_death(dim + 2);
-
-                            index_t birth_idx =
-                                get_index(get_entry(column_to_reduce));
-                            index_t death_idx = get_index(get_entry(pivot));
-
-                            get_simplex_vertices(birth_idx, dim, n,
-                                                 vertices_birth.rbegin());
-                            get_simplex_vertices(death_idx, dim + 1, n,
-                                                 vertices_death.rbegin());
-
-                            edge_t birth_edge =
-                                get_youngest_edge_simplex(vertices_birth);
-                            edge_t death_edge =
-                                get_youngest_edge_simplex(vertices_death);
-
-                            finite_generator[new_idx_finite_bar] = {
-                                birth_edge.first, birth_edge.second,
-                                death_edge.first, death_edge.second};
->>>>>>> 25193d33
                         }
 
                         break;
