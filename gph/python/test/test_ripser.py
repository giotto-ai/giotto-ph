--- conflicted
+++ resolved
@@ -436,7 +436,6 @@
                coeff=gph_ripser.get_max_coefficient_field_supported()+1)
 
 
-<<<<<<< HEAD
 @settings(deadline=500)
 @given(dm_dense=get_dense_distance_matrices())
 def test_non_0_diagonal_internal_representation(dm_dense):
@@ -455,7 +454,8 @@
 
     for bars1, bars2 in zip(dgms1, dgms2):
         assert_array_equal(bars1, bars2)
-=======
+
+
 def test_infinite_deaths_always_essential():
     """Regression test for issue #37"""
     diamond_dm = np.array(
@@ -475,5 +475,4 @@
     gens_fin_dim1 = gens[1][1]
 
     # With this example no finite generators in dimension 1 shall be found
-    assert len(gens_fin_dim1) == 0
->>>>>>> ae4cf3b1
+    assert len(gens_fin_dim1) == 0