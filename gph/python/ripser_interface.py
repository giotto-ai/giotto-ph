# MIT License
# Copyright (c) 2018 Christopher Tralie and Nathaniel Saul
# Copyright (c) 2021 Julian Burella Pérez and Umberto Lupo
# Permission is hereby granted, free of charge, to any person obtaining a copy
# of this software and associated documentation files (the "Software"), to deal
# in the Software without restriction, including without limitation the rights
# to use, copy, modify, merge, publish, distribute, sublicense, and/or sell
# copies of the Software, and to permit persons to whom the Software is
# furnished to do so, subject to the following conditions:
# The above copyright notice and this permission notice shall be included in
# all copies or substantial portions of the Software.
# THE SOFTWARE IS PROVIDED "AS IS", WITHOUT WARRANTY OF ANY KIND, EXPRESS OR
# IMPLIED, INCLUDING BUT NOT LIMITED TO THE WARRANTIES OF MERCHANTABILITY,
# FITNESS FOR A PARTICULAR PURPOSE AND NONINFRINGEMENT. IN NO EVENT SHALL THE
# AUTHORS OR COPYRIGHT HOLDERS BE LIABLE FOR ANY CLAIM, DAMAGES OR OTHER
# LIABILITY, WHETHER IN AN ACTION OF CONTRACT, TORT OR OTHERWISE, ARISING FROM,
# OUT OF OR IN CONNECTION WITH THE SOFTWARE OR THE USE OR OTHER DEALINGS IN THE
# SOFTWARE.

import math
from warnings import catch_warnings, simplefilter

import numpy as np
from scipy.sparse import issparse, csr_matrix, coo_matrix, triu
from scipy.spatial.distance import squareform
from sklearn.exceptions import EfficiencyWarning
from sklearn.metrics.pairwise import pairwise_distances
from sklearn.neighbors import NearestNeighbors, kneighbors_graph
from sklearn.utils.validation import column_or_1d

from ..modules import gph_ripser, gph_ripser_coeff, gph_collapser


def _compute_ph_vr_dense(DParam, maxHomDim, thresh=-1, coeff=2, n_threads=1,
                         return_generators=False):
    if coeff == 2:
        ret = gph_ripser.rips_dm(DParam, DParam.shape[0], coeff,
                                 maxHomDim, thresh, n_threads,
                                 return_generators)
    else:
        ret = gph_ripser_coeff.rips_dm(DParam, DParam.shape[0], coeff,
                                       maxHomDim, thresh, n_threads,
                                       return_generators)
    return ret


def _compute_ph_vr_sparse(I, J, V, N, maxHomDim, thresh=-1, coeff=2,
                          n_threads=1, return_generators=False):
    if coeff == 2:
        ret = gph_ripser.rips_dm_sparse(I, J, V, I.size, N, coeff,
                                        maxHomDim, thresh, n_threads,
                                        return_generators)
    else:
        ret = gph_ripser_coeff.rips_dm_sparse(I, J, V, I.size, N, coeff,
                                              maxHomDim, thresh, n_threads,
                                              return_generators)
    return ret


def _sanitize_coo(row, col, data, only_extract_upper=False):
    """Given a sparse matrix in COO format, either return its upper triangular
    portion directly, or filter out any entry at location (i, j) strictly below
    the diagonal if the entry at (j, i) is also stored."""

    row_orig, col_orig, data_orig = row, col, data

    # Initialize filtered COO data with information in the upper triangle
    in_upper_triangle = row_orig <= col_orig
    row = row_orig[in_upper_triangle]
    col = col_orig[in_upper_triangle]
    data = data_orig[in_upper_triangle]
    if only_extract_upper:
        return row, col, data

    below_diag_idxs = np.flatnonzero(np.logical_not(in_upper_triangle))
    # Check if there is anything below the main diagonal
    if len(below_diag_idxs):
        # Only keep entries below the diagonal for which entries at transposed
        # positions are not available
        upper_triangle_row_col = set(zip(row, col))
        additions_idxs = [
            i for i in below_diag_idxs
            if (col_orig[i], row_orig[i]) not in upper_triangle_row_col
            ]
        # Add surviving entries below the diagonal to final COO data
        if len(additions_idxs):
            row = np.concatenate([row, col_orig[additions_idxs]])
            col = np.concatenate([col, row_orig[additions_idxs]])
            data = np.concatenate([data, data_orig[additions_idxs]])

    return row, col, data


def _collapse_coo(row, col, data, thresh):
    """Run edge collapser on off-diagonal data and then reinsert diagonal
    data."""

    diag = row == col
    row_diag, col_diag, data_diag = row[diag], col[diag], data[diag]
    row, col, data = gph_collapser. \
        flag_complex_collapse_edges_coo(row, col, data.astype(np.float32),
                                        thresh)
    return (np.hstack([row_diag, row]),
            np.hstack([col_diag, col]),
            np.hstack([data_diag, data]))


def _compute_dtm_weights(dm, n_neighbors, weights_r):
    with catch_warnings():
        simplefilter("ignore", category=EfficiencyWarning)
        knn = kneighbors_graph(dm, n_neighbors=n_neighbors,
                               metric="precomputed", mode="distance",
                               include_self=False)

    weights = np.squeeze(np.asarray(knn.power(weights_r).sum(axis=1)))
    weights /= n_neighbors + 1
    weights **= (1 / weights_r)
    weights *= 2

    return weights


def _weight_filtration(dist, weights_x, weights_y, p):
    """Create a weighted distance matrix. For dense data, `weights_x` is a
    column vector, `weights_y` is a 1D array, `dist` is the original distance
    matrix, and the computations exploit array broadcasting. For sparse data,
    all three are 1D arrays. `p` can only be ``numpy.inf``, ``1``, or ``2``."""

    if p == np.inf:
        return np.maximum(dist, np.maximum(weights_x, weights_y))
    elif p == 1:
        return np.where(dist <= np.abs(weights_x - weights_y) / 2,
                        np.maximum(weights_x, weights_y),
                        dist + (weights_x + weights_y) / 2)
    elif p == 2:
        with np.errstate(divide='ignore', invalid='ignore'):
            return np.where(
                dist <= np.abs(weights_x**2 - weights_y**2)**.5 / 2,
                np.maximum(weights_x, weights_y),
                np.sqrt((dist**2 + ((weights_x + weights_y) / 2)**2) *
                        (dist**2 + ((weights_x - weights_y) / 2)**2)) / dist
                )
    else:
        raise NotImplementedError(f"Weighting not supported for p = {p}")


def _weight_filtration_sparse(row, col, data, weights, p):
    weights_x = weights[row]
    weights_y = weights[col]

    return _weight_filtration(data, weights_x, weights_y, p)


def _weight_filtration_dense(dm, weights, p):
    weights_2d = weights[:, None]

    return _weight_filtration(dm, weights_2d, weights, p)


def _check_weights(weights, n_points):
    weights = column_or_1d(weights)
    if len(weights) != n_points:
        raise ValueError(
            f"Input distance/adjacency matrix implies {n_points} "
            f"vertices but {len(weights)} weights were passed."
        )
    if np.any(weights < 0):
        raise ValueError("All weights must be non-negative."
                         "Negative weights passed.")

    return weights


def _compute_weights(dm, weights, weight_params, n_points,
                     sparse_kwargs={}):
    """TODO: Add documentation"""

    # If one sparse argument is provided, then we compute weights
    # for sparse
    is_sparse = len(sparse_kwargs) != 0

    if (is_sparse and (dm < 0).nnz) or (not is_sparse and (dm < 0).any()):
        raise ValueError("Distance matrix has negative entries. "
                         "Weighted Rips filtration unavailable.")

    if is_sparse:
        row = sparse_kwargs['row']
        col = sparse_kwargs['col']
        data = sparse_kwargs['data']

    weight_params = {} if weight_params is None else weight_params
    weights_p = weight_params.get("p", 1)

    if isinstance(weights, str) and (weights == "DTM"):
        n_neighbors = weight_params.get("n_neighbors", 3)
        weights_r = weight_params.get("r", 2)

        if is_sparse:
            # Restrict to off-diagonal entries for weights computation since
            # diagonal ones are given by `weights`. Explicitly set the diagonal
            # to 0 -- this is also important for DTM since otherwise
            # kneighbors_graph with include_self=False skips the first true
            # neighbor.
            off_diag = row != col
            row, col, data = (np.hstack([row[off_diag], np.arange(n_points)]),
                              np.hstack([col[off_diag], np.arange(n_points)]),
                              np.hstack([data[off_diag], np.zeros(n_points)]))
            # CSR matrix must be symmetric for kneighbors_graph to give
            # correct results
            dm = csr_matrix((np.hstack([data, data[:-n_points]]),
                             (np.hstack([row, col[:-n_points]]),
                              np.hstack([col, row[:-n_points]]))))
        else:
            if not np.array_equal(dm, dm.T):
                dm = np.triu(dm, k=1)
                dm += dm.T

        weights = _compute_dtm_weights(dm, n_neighbors, weights_r)
    elif isinstance(weights, str):
        raise ValueError("'{}' passed for `weights` but the "
                         "only allowed string is 'DTM'".format(weights))
    else:
        weights = _check_weights(weights, n_points)

    if is_sparse:
        data = _weight_filtration_sparse(row, col, data, weights,
                                         weights_p)
        return row, col, data
    else:
        dm = _weight_filtration_dense(dm, weights, weights_p)
        np.fill_diagonal(dm, weights)
        return dm


def _ideal_thresh(dm, thresh):
    """Compute the enclosing radius of an input distance matrix.

    Under a Vietoris–Rips filtration, all homology groups are trivial above
    this value because the complex becomes a cone.

    The enclosing radius is only computed if the input matrix is square."""

    # Check that matrix is square
    if dm.shape[0] != dm.shape[1]:
        return thresh

    # Compute enclosing radius
    enclosing_radius = np.min(np.max(dm, axis=1))

    return min([enclosing_radius, thresh])


<<<<<<< HEAD
def _pc_to_sparse_dm_with_threshold(X, thresh, nearest_neighbors_params,
                                    metric, metric_params, n_threads):
    """Compute a sparse matrix of pairwise distances between points in a point
    cloud, removing all distances larger than a threshold.

    Return the output as an upper triangular sparse matrix in CSR format."""

    neigh = NearestNeighbors(radius=thresh,
                             metric=metric,
                             metric_params=metric_params,
                             n_jobs=n_threads,
                             **nearest_neighbors_params).fit(X)
    # Upper triangular CSR output
    dm = triu(neigh.radius_neighbors_graph(mode="distance"))

    return dm
=======
def _is_prime_and_larger_than_2(x, N):
    """Test whether 2 < x <= N is prime. Returns False when x is 2."""
    if not x % 2 or x > N:
        return False

    # https://stackoverflow.com/questions/2068372/fastest-way-to-list-all-primes-below-n-in-python/3035188#3035188
    sieve = [True] * (x + 1)
    for i in range(3, int(math.sqrt(x)) + 1, 2):
        if sieve[i]:
            sieve[i * i::2 * i] = \
                [False] * ((x - i * i) // (2 * i) + 1)

    return sieve[x]
>>>>>>> ed70d4d7


def ripser_parallel(X, maxdim=1, thresh=np.inf, coeff=2, metric="euclidean",
                    metric_params={}, nearest_neighbors_params={},
                    weights=None, weight_params=None, collapse_edges=False,
                    n_threads=1, return_generators=False):
    """Compute persistence diagrams from an input dense array or sparse matrix.

    If `X` represents a point cloud, a distance matrix will be internally
    created using the chosen metric and its Vietoris–Rips persistent homology
    will be computed.

    Parameters
    ----------
    X : ndarray or sparse matrix
        If `metric` is not set to ``"precomputed"``, input data of shape
        ``(n_samples, n_features)`` representing a point cloud. Otherwise,
        dense or sparse input data of shape ``(n_samples, n_samples)``
        representing a distance matrix or adjacency matrix of a weighted
        undirected graph, with the following conventions:
            - Diagonal entries indicate vertex weights, i.e. the filtration
              parameters at which vertices appear.
            - If `X` is dense, only its upper diagonal portion (including the
              diagonal) is considered.
            - If `X` is sparse, it does not need to be upper diagonal or
              symmetric. If only one of entry (i, j) and (j, i) is stored, its
              value is taken as the weight of the undirected edge {i, j}. If
              both are stored, the value in the upper diagonal is taken.
              Off-diagonal entries which are not explicitly stored are treated
              as infinite, indicating absent edges.
            - Entries of `X` should be compatible with a filtration, i.e. the
              the value at index (i, j) should be no smaller than the values at
              diagonal indices (i, i) and (j, j).

    maxdim : int, optional, default: ``1``
        Maximum homology dimension computed. Will compute all dimensions lower
        than or equal to this value.

    thresh : float, optional, default: ``numpy.inf``
        Maximum value of the Vietoris–Rips filtration parameter. Points whose
        distance is greater than this value will never be connected by an edge.
        If ``numpy.inf``, compute the entire filtration. Otherwise, and if
        `metric` is not ``"precomputed"``, see `nearest_neighbors_params`.

    coeff : int prime, optional, default: ``2``
        Compute homology with coefficients in the prime field Z/pZ for p=coeff.

    metric : string or callable, optional, default: ``'euclidean'``
        The metric to use when calculating distance between instances in a
        feature array. If set to ``'precomputed'``, input data is interpreted
        as a distance matrix or of adjacency matrices of a weighted undirected
        graph. If a string, it must be one of the options allowed by
        :func:`scipy.spatial.distance.pdist` for its metric parameter, or a
        metric listed in :obj:`sklearn.pairwise.PAIRWISE_DISTANCE_FUNCTIONS`,
        including ``'euclidean'``, ``'manhattan'`` or ``'cosine'``. If a
        callable, it should take pairs of vectors (1D arrays) as input and, for
        each two vectors in a pair, it should return a scalar indicating the
        distance/dissimilarity between them.

    metric_params : dict, optional, default: ``{}``
        Additional parameters to be passed to the distance function.

    nearest_neighbors_params : dict, optional, default: ``{}``
        Additional parameters that can be passed when `thresh` is finite and
        `metric` is not ``"precomputed"``. Allowed keys and values are as
        follows:

            - ``"algorithm"``: ``"auto"`` | ``"ball_tree"`` | ``"kd_tree"`` |
              ``"brute"`` (default when not passed: ``"auto"``)
            - ``"leaf_size"``: int (default when not passed: ``30``)

        These are passed as keyword arguments to an instance of
        :class:`sklearn.neighbors.NearestNeighbors` to compute the thresholded
        distance matrix in a sparse format. See the relevant
        `scikit-learn User Guide
        <https://scikit-learn.org/stable/modules/neighbors.html>`_.

    weights : ``"DTM"``, ndarray or None, optional, default: ``None``
        If not ``None``, the persistence of a weighted Vietoris-Rips filtration
        is computed as described in [6]_, and this parameter determines the
        vertex weights in the modified adjacency matrix. ``"DTM"`` denotes the
        empirical distance-to-measure function defined, following [6]_, by

        .. math:: w(x) = 2\\left(\\frac{1}{n+1} \\sum_{k=1}^n
           \\mathrm{dist}(x, x_k)^r \\right)^{1/r}.

        Here, :math:`\\mathrm{dist}` is the distance metric used, :math:`x_k`
        is the :math:`k`-th :math:`\\mathrm{dist}`-nearest neighbour of
        :math:`x` (:math:`x` is not considered a neighbour of itself),
        :math:`n` is the number of nearest neighbors to include, and :math:`r`
        is a parameter (see `weight_params`). If an ndarray is passed, it is
        interpreted as a user-defined list of vertex weights for the modified
        adjacency matrix. In either case, the edge weights
        :math:`\\{w_{ij}\\}_{i, j}` for the modified adjacency matrix are
        computed from the original distances and the new vertex weights
        :math:`\\{w_i\\}_i` as follows:

        .. math:: w_{ij} = \\begin{cases} \\max\\{ w_i, w_j \\}
           &\\text{if } 2\\mathrm{dist}_{ij} \\leq
           |w_i^p - w_j^p|^{\\frac{1}{p}} \\\\
           t &\\text{otherwise} \\end{cases}

        where :math:`t` is the only positive root of

        .. math:: 2 \\mathrm{dist}_{ij} = (t^p - w_i^p)^\\frac{1}{p} +
           (t^p - w_j^p)^\\frac{1}{p}

        and :math:`p` is a parameter specified in `metric_params`.

    weight_params : dict or None, optional, default: ``None``
        Parameters to be used in the case of weighted filtrations, see
        `weights`. In this case, the key ``"p"`` determines the power to be
        used in computing edge weights from vertex weights. It can be one of
        ``1``, ``2`` or ``np.inf`` and defaults to ``1``. If `weights` is
        ``"DTM"``, the additional keys ``"r"`` (default: ``2``) and
        ``"n_neighbors"`` (default: ``3``) are available (see `weights`,
        where the latter corresponds to :math:`n`).

    collapse_edges : bool, optional, default: ``False``
        Whether to use the edge collapse algorithm as described in [5]_ prior
        to computing persistence. Cannot be ``True`` if `return_generators` is
        also ``True``.

    n_threads : int, optional, default: ``1``
        Maximum number of threads available to use during persistent
        homology computation. When passing ``-1``, it will try to use the
        maximal number of threads available on the host machine.

    return_generators : bool, optional, default: ``False``
        Whether to return information on the simplex pairs and essential
        simplices corresponding to the finite and infinite bars (respectively)
        in the persistence barcode. If ``True``, this information is stored in
        the return dictionary under the key `gens`. Cannot be ``True`` if
        `collapse_edges` is also ``True``.

    Returns
    -------
    A dictionary holding the results of the computation. Keys and values are as
    follows:

        'dgms': list (length maxdim + 1) of ndarray (n_pairs, 2)
            A list of persistence diagrams, one for each dimension less than or
            equal to maxdim. Each diagram is an ndarray of size (n_pairs, 2)
            with the first column representing the birth time and the second
            column representing the death time of each pair.

        'gens': tuple (length 4) of ndarray or list of ndarray
            Information on the simplex pairs and essential simplices generating
            the points in 'dgms'. Each simplex of dimension 1 or above is
            replaced with the vertices of the edges that gave it its filtration
            value. The 4 entries of this tuple are as follows:

            index 0: int ndarray with 3 columns
                Simplex pairs corresponding to finite bars in dimension 0, with
                one vertex for birth and two vertices for death.
            index 1: list (length maxdim) of int ndarray with 4 columns
                Simplex pairs corresponding to finite bars in dimensions 1 to
                maxdim, with two vertices (one edge) for birth and two for
                death.
            index 2: 1D int ndarray
                Essential simplices corresponding to infinite bars in dimension
                0, with one vertex for each birth.
            index 3: list (length maxdim) of int ndarray with 2 columns
                Essential simplices corresponding to infinite bars in dimensions
                1 to maxdim, with 2 vertices (edge) for each birth.

    Notes
    -----
    The C++ backend and Python API for the computation of Vietoris–Rips
    persistent homology are developments of the ones in the
    `ripser.py <https://github.com/scikit-tda/ripser.py>`_ project [1]_, with
    added optimizations from `Ripser <https://github.com/Ripser/ripser>`_ [2]_,
    lock-free reduction from [3]_, and additional performance improvements. See
    [4]_ for details.

    Ripser supports two memory representations, dense and sparse. The sparse
    representation is used in the following cases:
        - input is sparse of type scipy.sparse;
        - collapser is enabled;
        - a threshold is provided.
    The dense representation will be used in the following cases:
        - input is a point cloud or a distance matrix.

    The implementation of the edge collapse algorithm [5]_ is a modification of
    `GUDHI's <https://github.com/GUDHI/gudhi-devel>`_ C++ implementation.

    References
    ----------
    .. [1] C. Tralie et al, "Ripser.py: A Lean Persistent Homology Library for
           Python", *Journal of Open Source Software*, **3**(29), 2021;
           `DOI: 10.21105/joss.00925
           <https://doi.org/10.21105/joss.00925>`_.
   
    .. [2] U. Bauer, "Ripser: efficient computation of Vietoris–Rips persistence
           barcodes", *J Appl. and Comput. Topology*, **5**, pp. 391–423, 2021;
           `DOI: 10.1007/s41468-021-00071-5
           <https://doi.org/10.1007/s41468-021-00071-5>`_.

    .. [3] D. Morozov and A. Nigmetov, "Towards Lockfree Persistent Homology";
           in *SPAA '20: Proceedings of the 32nd ACM Symposium on Parallelism
           in Algorithms and Architectures*, pp. 555–557, 2020;
           `DOI: 10.1145/3350755.3400244
           <https://doi.org/10.1145/3350755.3400244>`_.

    .. [4] J. Burella Pérez et al, "giotto-ph: A Python Library for
           High-Performance Computation of Persistent Homology of Vietoris–Rips
           Filtrations", 2021; `arXiv:2107.05412
           <https://arxiv.org/abs/2107.05412>`_.

    .. [5] J.-D. Boissonnat and S. Pritam, "Edge Collapse and Persistence of
           Flag Complexes"; in *36th International Symposium on Computational
           Geometry (SoCG 2020)*, pp. 19:1–19:15, Schloss
           Dagstuhl-Leibniz–Zentrum für Informatik, 2020;
           `DOI: 10.4230/LIPIcs.SoCG.2020.19
           <https://doi.org/10.4230/LIPIcs.SoCG.2020.19>`_.

    .. [6] H. Anai et al, "DTM-Based Filtrations"; in *Topological Data
           Analysis* (Abel Symposia, vol 15), Springer, 2020;
           `DOI: 10.1007/978-3-030-43408-3_2
           <https://doi.org/10.1007/978-3-030-43408-3_2>`_.

    """

    if collapse_edges and return_generators:
        raise NotImplementedError(
            "`collapse_edges` and `return_generators`cannot both be True."
        )

<<<<<<< HEAD
    use_sparse_computer = True
    is_dm_sparse_and_upper_triangular = False
=======
    max_coeff_supported = gph_ripser.get_max_coefficient_field_supported()
    if coeff != 2 and \
            not _is_prime_and_larger_than_2(coeff, max_coeff_supported):
        raise ValueError("coeff value not supported, coeff value must be prime"
                         " and lower than {}".format(max_coeff_supported))

>>>>>>> ed70d4d7
    if metric == 'precomputed':
        dm = X
    elif thresh != np.inf:
        dm = _pc_to_sparse_dm_with_threshold(
            X, thresh, nearest_neighbors_params, metric, metric_params,
            n_threads
            )
        is_dm_sparse_and_upper_triangular = True
    else:
        dm = pairwise_distances(X, metric=metric, **metric_params)

    n_points = max(dm.shape)

    if issparse(dm):
        coo = dm.tocoo()
        row, col, data = coo.row, coo.col, coo.data
        if not is_dm_sparse_and_upper_triangular:
            row, col, data = _sanitize_coo(row, col, data)

        if weights is not None:
            sparse_kwargs = {
                'row': row,
                'col': col,
                'data': data
            }
            row, col, data = _compute_weights(dm, weights, weight_params,
                                              n_points,
                                              sparse_kwargs=sparse_kwargs)

        if collapse_edges:
            row, col, data = _collapse_coo(row, col, data, thresh)

    else:
        if weights is not None:
            dm = _compute_weights(dm, weights, weight_params, n_points)

        compute_enclosing_radius = False
        nonzero_in_diag = (dm.diagonal() != 0).any()
        if not nonzero_in_diag:
            # Compute ideal threshold only when a distance matrix is passed
            # as input without specifying any threshold
            # We check if any element and if no entries is present in the
            # diagonal. This allows to have the enclosing radius before
            # calling collapser if computed
            if thresh == np.inf:
                thresh = _ideal_thresh(dm, thresh)
                compute_enclosing_radius = True

        if nonzero_in_diag:
            # Convert to sparse format, because currently that's the only one
            # handling nonzero births
            (row, col) = np.triu_indices_from(dm)
            data = dm[(row, col)]
            if collapse_edges:
                row, col, data = _collapse_coo(row, col, data, thresh)
        elif collapse_edges:
            row, col, data = gph_collapser.\
                flag_complex_collapse_edges_dense(dm.astype(np.float32),
                                                  thresh)
        elif not compute_enclosing_radius:
            # If the user specifies a threshold, we use a sparse representation
            # like Ripser does
            row, col = np.nonzero(dm <= thresh)
            data = dm[(row, col)]
            row, col, data = _sanitize_coo(row, col, data,
                                           only_extract_upper=True)
        else:
            use_sparse_computer = False

    if use_sparse_computer:
        res = _compute_ph_vr_sparse(
            np.asarray(row, dtype=np.int64, order="C"),
            np.asarray(col, dtype=np.int64, order="C"),
            np.asarray(data, dtype=np.float32, order="C"),
            n_points,
            maxdim,
            thresh,
            coeff,
            n_threads,
            return_generators
            )
    else:
        # Only consider strict upper diagonal
        DParam = squareform(dm, checks=False).astype(np.float32)
        res = _compute_ph_vr_dense(DParam, maxdim, thresh, coeff, n_threads,
                                   return_generators)

    # Unwrap persistence diagrams
    # Barcodes must match the inner type of C++ core filtration value.
    # We call a method from the bindings that returns the barcodes as
    # numpy arrays with np.float32 type
    dgms = res.births_and_deaths_by_dim()
    for dim in range(len(dgms)):
        N = int(len(dgms[dim]) / 2)
        dgms[dim] = np.reshape(np.array(dgms[dim]), [N, 2])

    ret = {"dgms": dgms}

    if return_generators:
        finite_0 = np.array(res.flag_persistence_generators_by_dim.finite_0,
                            dtype=np.int64).reshape(-1, 3)
        finite_higher = [
            np.array(x, dtype=np.int64).reshape(-1, 4)
            for x in res.flag_persistence_generators_by_dim.finite_higher
            ]
        essential_0 = \
            np.array(res.flag_persistence_generators_by_dim.essential_0,
                     dtype=np.int64)
        essential_higher = [
            np.array(x, dtype=np.int64).reshape(-1, 2)
            for x in res.flag_persistence_generators_by_dim.essential_higher
            ]
        ret['gens'] = (finite_0, finite_higher, essential_0, essential_higher)

    return ret<|MERGE_RESOLUTION|>--- conflicted
+++ resolved
@@ -250,7 +250,6 @@
     return min([enclosing_radius, thresh])
 
 
-<<<<<<< HEAD
 def _pc_to_sparse_dm_with_threshold(X, thresh, nearest_neighbors_params,
                                     metric, metric_params, n_threads):
     """Compute a sparse matrix of pairwise distances between points in a point
@@ -267,7 +266,8 @@
     dm = triu(neigh.radius_neighbors_graph(mode="distance"))
 
     return dm
-=======
+
+
 def _is_prime_and_larger_than_2(x, N):
     """Test whether 2 < x <= N is prime. Returns False when x is 2."""
     if not x % 2 or x > N:
@@ -281,7 +281,6 @@
                 [False] * ((x - i * i) // (2 * i) + 1)
 
     return sieve[x]
->>>>>>> ed70d4d7
 
 
 def ripser_parallel(X, maxdim=1, thresh=np.inf, coeff=2, metric="euclidean",
@@ -510,17 +509,14 @@
             "`collapse_edges` and `return_generators`cannot both be True."
         )
 
-<<<<<<< HEAD
-    use_sparse_computer = True
-    is_dm_sparse_and_upper_triangular = False
-=======
     max_coeff_supported = gph_ripser.get_max_coefficient_field_supported()
     if coeff != 2 and \
             not _is_prime_and_larger_than_2(coeff, max_coeff_supported):
         raise ValueError("coeff value not supported, coeff value must be prime"
                          " and lower than {}".format(max_coeff_supported))
 
->>>>>>> ed70d4d7
+    use_sparse_computer = True
+    is_dm_sparse_and_upper_triangular = False
     if metric == 'precomputed':
         dm = X
     elif thresh != np.inf:
