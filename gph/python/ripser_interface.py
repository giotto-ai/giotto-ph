# MIT License
# Copyright (c) 2018 Christopher Tralie and Nathaniel Saul
# Copyright (c) 2021 Julian Burella Pérez and Umberto Lupo
# Permission is hereby granted, free of charge, to any person obtaining a copy
# of this software and associated documentation files (the "Software"), to deal
# in the Software without restriction, including without limitation the rights
# to use, copy, modify, merge, publish, distribute, sublicense, and/or sell
# copies of the Software, and to permit persons to whom the Software is
# furnished to do so, subject to the following conditions:
# The above copyright notice and this permission notice shall be included in
# all copies or substantial portions of the Software.
# THE SOFTWARE IS PROVIDED "AS IS", WITHOUT WARRANTY OF ANY KIND, EXPRESS OR
# IMPLIED, INCLUDING BUT NOT LIMITED TO THE WARRANTIES OF MERCHANTABILITY,
# FITNESS FOR A PARTICULAR PURPOSE AND NONINFRINGEMENT. IN NO EVENT SHALL THE
# AUTHORS OR COPYRIGHT HOLDERS BE LIABLE FOR ANY CLAIM, DAMAGES OR OTHER
# LIABILITY, WHETHER IN AN ACTION OF CONTRACT, TORT OR OTHERWISE, ARISING FROM,
# OUT OF OR IN CONNECTION WITH THE SOFTWARE OR THE USE OR OTHER DEALINGS IN THE
# SOFTWARE.

from warnings import catch_warnings, simplefilter

import numpy as np
from scipy.sparse import issparse, csr_matrix, coo_matrix
from scipy.spatial.distance import squareform
from sklearn.exceptions import EfficiencyWarning
from sklearn.metrics.pairwise import pairwise_distances
from sklearn.neighbors import kneighbors_graph
from sklearn.utils.validation import column_or_1d

from ..modules import gph_ripser, gph_ripser_coeff, gph_collapser


def _compute_ph_vr_dense(DParam, maxHomDim, thresh=-1, coeff=2, n_threads=1,
                         return_generators=False):
    if coeff == 2:
        ret = gph_ripser.rips_dm(DParam, DParam.shape[0], coeff,
                                 maxHomDim, thresh, n_threads,
                                 return_generators)
    else:
        ret = gph_ripser_coeff.rips_dm(DParam, DParam.shape[0], coeff,
                                       maxHomDim, thresh, n_threads,
                                       return_generators)
    return ret


def _compute_ph_vr_sparse(I, J, V, N, maxHomDim, thresh=-1, coeff=2,
                          n_threads=1, return_generators=False):
    if coeff == 2:
        ret = gph_ripser.rips_dm_sparse(I, J, V, I.size, N, coeff,
                                        maxHomDim, thresh, n_threads,
                                        return_generators)
    else:
        ret = gph_ripser_coeff.rips_dm_sparse(I, J, V, I.size, N, coeff,
                                              maxHomDim, thresh, n_threads,
                                              return_generators)
    return ret


def _resolve_symmetry_conflicts(coo):
    """Given a sparse matrix in COO format, filter out any entry at location
    (i, j) strictly below the diagonal if the entry at (j, i) is also
    stored. Return row, column and data information for an upper diagonal
    COO matrix."""
    _row, _col, _data = coo.row, coo.col, coo.data

    below_diag = _col < _row
    # Check if there is anything below the main diagonal
    if below_diag.any():
        # Initialize filtered COO data with information in the upper triangle
        in_upper_triangle = np.logical_not(below_diag)
        row = _row[in_upper_triangle]
        col = _col[in_upper_triangle]
        data = _data[in_upper_triangle]

        # Filter out entries below the diagonal for which entries at
        # transposed positions are already available
        upper_triangle_indices = set(zip(row, col))
        additions = tuple(
            zip(*((j, i, x) for (i, j, x) in zip(_row[below_diag],
                                                 _col[below_diag],
                                                 _data[below_diag])
                  if (j, i) not in upper_triangle_indices))
            )
        # Add surviving entries below the diagonal to final COO data
        if additions:
            row_add, col_add, data_add = additions
            row = np.concatenate([row, row_add])
            col = np.concatenate([col, col_add])
            data = np.concatenate([data, data_add])

        return row, col, data
    else:
        return _row, _col, _data


def _collapse_coo(row, col, data, thresh):
    """Run edge collapser on off-diagonal data and then reinsert diagonal
    data."""
    diag = row == col
    row_diag, col_diag, data_diag = row[diag], col[diag], data[diag]
    row, col, data = gph_collapser. \
        flag_complex_collapse_edges_coo(row, col, data.astype(np.float32),
                                        thresh)
    return (np.hstack([row_diag, row]),
            np.hstack([col_diag, col]),
            np.hstack([data_diag, data]))


def _compute_dtm_weights(dm, n_neighbors, weights_r):
    with catch_warnings():
        simplefilter("ignore", category=EfficiencyWarning)
        knn = kneighbors_graph(dm, n_neighbors=n_neighbors,
                               metric="precomputed", mode="distance",
                               include_self=False)

    weights = np.squeeze(np.asarray(knn.power(weights_r).sum(axis=1)))
    weights /= n_neighbors + 1
    weights **= (1 / weights_r)
    weights *= 2

    return weights


def _weight_filtration(dist, weights_x, weights_y, p):
    """Create a weighted distance matrix. For dense data, `weights_x` is a
    column vector, `weights_y` is a 1D array, `dist` is the original distance
    matrix, and the computations exploit array broadcasting. For sparse data,
    all three are 1D arrays. `p` can only be ``numpy.inf``, ``1``, or ``2``."""
    if p == np.inf:
        return np.maximum(dist, np.maximum(weights_x, weights_y))
    elif p == 1:
        return np.where(dist <= np.abs(weights_x - weights_y) / 2,
                        np.maximum(weights_x, weights_y),
                        dist + (weights_x + weights_y) / 2)
    elif p == 2:
        with np.errstate(divide='ignore', invalid='ignore'):
            return np.where(
                dist <= np.abs(weights_x**2 - weights_y**2)**.5 / 2,
                np.maximum(weights_x, weights_y),
                np.sqrt((dist**2 + ((weights_x + weights_y) / 2)**2) *
                        (dist**2 + ((weights_x - weights_y) / 2)**2)) / dist
                )
    else:
        raise NotImplementedError(f"Weighting not supported for p = {p}")


def _weight_filtration_sparse(row, col, data, weights, p):
    weights_x = weights[row]
    weights_y = weights[col]

    return _weight_filtration(data, weights_x, weights_y, p)


def _weight_filtration_dense(dm, weights, p):
    weights_2d = weights[:, None]

    return _weight_filtration(dm, weights_2d, weights, p)


def _check_weights(weights, n_points):
    weights = column_or_1d(weights)
    if len(weights) != n_points:
        raise ValueError(
            f"Input distance/adjacency matrix implies {n_points} "
            f"vertices but {len(weights)} weights were passed."
        )
    if np.any(weights < 0):
        raise ValueError("All weights must be non-negative."
                         "Negative weights passed.")

    return weights


def _compute_weights(dm, weights, weight_params, n_points,
                     sparse_kwargs={}):
    """TODO: Add documentation"""

    # If one sparse argument is provided, then we compute weights
    # for sparse
    is_sparse = len(sparse_kwargs) != 0

    if (is_sparse and (dm < 0).nnz) or (not is_sparse and (dm < 0).any()):
        raise ValueError("Distance matrix has negative entries. "
                         "Weighted Rips filtration unavailable.")

    if is_sparse:
        row = sparse_kwargs['row']
        col = sparse_kwargs['col']
        data = sparse_kwargs['data']

    weight_params = {} if weight_params is None else weight_params
    weights_p = weight_params.get("p", 1)

    if isinstance(weights, str) and (weights == "DTM"):
        n_neighbors = weight_params.get("n_neighbors", 3)
        weights_r = weight_params.get("r", 2)

        if is_sparse:

            # Restrict to off-diagonal entries for weights computation since
            # diagonal ones are given by `weights`. Explicitly set the diagonal
            # to 0 -- this is also important for DTM since otherwise
            # kneighbors_graph with include_self=False skips the first true
            # neighbor.
            off_diag = row != col
            row, col, data = (np.hstack([row[off_diag], np.arange(n_points)]),
                              np.hstack([col[off_diag], np.arange(n_points)]),
                              np.hstack([data[off_diag], np.zeros(n_points)]))
            # CSR matrix must be symmetric for kneighbors_graph to give
            # correct results
            dm = csr_matrix((np.hstack([data, data[:-n_points]]),
                             (np.hstack([row, col[:-n_points]]),
                              np.hstack([col, row[:-n_points]]))))
        else:
            if not np.array_equal(dm, dm.T):
                dm = np.triu(dm, k=1)
                dm += dm.T

        weights = _compute_dtm_weights(dm, n_neighbors, weights_r)
    elif isinstance(weights, str):
        raise ValueError("'{}' passed for `weights` but the "
                         "only allowed string is 'DTM'".format(weights))
    else:
        weights = _check_weights(weights, n_points)

    if is_sparse:
        data = _weight_filtration_sparse(row, col, data, weights,
                                         weights_p)
        return row, col, data
    else:
        dm = _weight_filtration_dense(dm, weights, weights_p)
        np.fill_diagonal(dm, weights)
        return dm


def _ideal_thresh(dm, thresh):
    """This function computes enclosing radius. Enclosing radius
    indicates that all distances above this threshold will produce
    trivial homology

    Enclosing radius is only computed if input matrix is square
    """

    # Check that matrix is square
    if dm.shape[0] != dm.shape[1]:
        return thresh

    # Compute enclosing radius
    enclosing_radius = np.min(np.max(dm, axis=1))

    return min([enclosing_radius, thresh])


def ripser_parallel(X, maxdim=1, thresh=np.inf, coeff=2, metric="euclidean",
                    metric_params={}, weights=None, weight_params=None,
                    collapse_edges=False, n_threads=1,
                    return_generators=False):
    """Compute persistence diagrams for X data array.

    If X is a point cloud, it will be converted to a distance matrix
    using the chosen metric.

    Parameters
    ----------
    X : ndarray of shape (n_samples, n_features)
        A numpy array of either data or distance matrix. Can also be a sparse
        distance matrix of type scipy.sparse

    maxdim : int, optional, default: ``1``
        Maximum homology dimension computed. Will compute all dimensions lower
        than or equal to this value.

    thresh : float, optional, default: ``numpy.inf``
        Maximum distances considered when constructing filtration. If
        ``numpy.inf``, compute the entire filtration.

    coeff : int prime, optional, default: ``2``
        Compute homology with coefficients in the prime field Z/pZ for p=coeff.

    metric : string or callable, optional, default: ``'euclidean'``
        The metric to use when calculating distance between instances in a
        feature array. If set to ``'precomputed'``, input data is interpreted
        as a distance matrix or of adjacency matrices of a weighted undirected
        graph. If a string, it must be one of the options allowed by
        :func:`scipy.spatial.distance.pdist` for its metric parameter, or a
        or a metric listed in
        :obj:`sklearn.pairwise.PAIRWISE_DISTANCE_FUNCTIONS`, including
        ``'euclidean'``, ``'manhattan'`` or ``'cosine'``. If a callable, it
        should take pairs of vectors (1D arrays) as input and, for each two
        vectors in a pair, it should return a scalar indicating the
        distance/dissimilarity between them.

    metric_params : dict, optional, default: ``{}``
        Additional parameters to be passed to the distance function.

    weights : ``"DTM"``, ndarray or None, optional, default: ``None``
        If not ``None``, the persistence of a weighted Vietoris-Rips filtration
        is computed as described in [6]_, and this parameter determines the
        vertex weights in the modified adjacency matrix. ``"DTM"`` denotes the
        empirical distance-to-measure function defined, following [6]_, by

        .. math:: w(x) = 2\\left(\\frac{1}{n+1} \\sum_{k=1}^n
           \\mathrm{dist}(x, x_k)^r \\right)^{1/r}.

        Here, :math:`\\mathrm{dist}` is the distance metric used, :math:`x_k`
        is the :math:`k`-th :math:`\\mathrm{dist}`-nearest neighbour of
        :math:`x` (:math:`x` is not considered a neighbour of itself),
        :math:`n` is the number of nearest neighbors to include, and :math:`r`
        is a parameter (see `weight_params`). If an ndarray is passed, it is
        interpreted as a user-defined list of vertex weights for the modified
        adjacency matrix. In either case, the edge weights
        :math:`\\{w_{ij}\\}_{i, j}` for the modified adjacency matrix are
        computed from the original distances and the new vertex weights
        :math:`\\{w_i\\}_i` as follows:

        .. math:: w_{ij} = \\begin{cases} \\max\\{ w_i, w_j \\}
           &\\text{if } 2\\mathrm{dist}_{ij} \\leq
           |w_i^p - w_j^p|^{\\frac{1}{p}} \\\\
           t &\\text{otherwise} \\end{cases}

        where :math:`t` is the only positive root of

        .. math:: 2 \\mathrm{dist}_{ij} = (t^p - w_i^p)^\\frac{1}{p} +
           (t^p - w_j^p)^\\frac{1}{p}

        and :math:`p` is a parameter specified in `metric_params`.

    weight_params : dict or None, optional, default: ``None``
        Parameters to be used in the case of weighted filtrations, see
        `weights`. In this case, the key ``"p"`` determines the power to be
        used in computing edge weights from vertex weights. It can be one of
        ``1``, ``2`` or ``np.inf`` and defaults to ``1``. If `weights` is
        ``"DTM"``, the additional keys ``"r"`` (default: ``2``) and
        ``"n_neighbors"`` (default: ``3``) are available (see `weights`,
        where the latter corresponds to :math:`n`).

    collapse_edges : bool, optional, default: ``False``
        Whether to use the edge collapse algorithm as described in [5]_ prior
        to computing persistence. Cannot be ``True`` if `return_generators` is
        also ``True``.

    n_threads : int, optional, default: ``1``
        Maximum number of threads available to use during persistent
        homology computation. When passing ``-1``, it will try to use the
        maximal number of threads available on the host machine.

    return_generators : bool, optional, default: ``False``
        Whether to return information on the simplex pairs and essential
        simplices corresponding to the finite and infinite bars (respectively)
        in the persistence barcode. If ``True``, this information is stored in
        the return dictionary under the key `gens`. Cannot be ``True`` if
        `collapse_edges` is also ``True``.

    Returns
    -------
    A dictionary holding the results of the computation. Keys and values are as
    follows:

        'dgms': list (length maxdim + 1) of ndarray (n_pairs, 2)
            A list of persistence diagrams, one for each dimension less than or
            equal to maxdim. Each diagram is an ndarray of size (n_pairs, 2)
            with the first column representing the birth time and the second
            column representing the death time of each pair.

        'gens': tuple (length 4) of ndarray or list of ndarray
            Information on the simplex pairs and essential simplices generating
            the points in 'dgms'. Each simplex of dimension 1 or above is
            replaced with the vertices of the edges that gave it its filtration
            value. The 4 entries of this tuple are as follows:

            index 0: int ndarray with 3 columns
                Simplex pairs corresponding to finite bars in dimension 0, with
                one vertex for birth and two vertices for death.
            index 1: list (length maxdim) of int ndarray with 4 columns
                Simplex pairs corresponding to finite bars in dimensions 1 to
                maxdim, with two vertices (one edge) for birth and two for
                death.
            index 2: 1D int ndarray
                Essential simplices corresponding to infinite bars in dimension
                0, with one vertex for each birth.
            index 3: list (length maxdim) of int ndarray with 2 columns
                Essential simplices corresponding to infinite bars in dimensions
                1 to maxdim, with 2 vertices (edge) for each birth.

    Notes
    -----
    The C++ backend and Python API for the computation of Vietoris–Rips
    persistent homology are developments of the ones in the
    `ripser.py <https://github.com/scikit-tda/ripser.py>`_ project [1]_, with
    added optimizations from `Ripser <https://github.com/Ripser/ripser>`_ [2]_,
    lock-free reduction from [3]_, and additional performance improvements. See
    [4]_ for details.

    Ripser supports two memory representations, dense and sparse. The sparse
    representation is used in the following cases:
        - input is sparse of type scipy.sparse;
        - collapser is enabled;
        - a threshold is provided.
    The dense representation will be used in the following cases:
        - input is a point cloud or a distance matrix.

    The implementation of the edge collapse algorithm [5]_ is a modification of
    `GUDHI's <https://github.com/GUDHI/gudhi-devel>`_ C++ implementation.

    References
    ----------
    .. [1] C. Tralie et al, "Ripser.py: A Lean Persistent Homology Library for
           Python", *Journal of Open Source Software*, **3**(29), 2021;
           `DOI: 10.21105/joss.00925
           <https://doi.org/10.21105/joss.00925>`_.
   
    .. [2] U. Bauer, "Ripser: efficient computation of Vietoris–Rips persistence
           barcodes", *J Appl. and Comput. Topology*, **5**, pp. 391–423, 2021;
           `DOI: 10.1007/s41468-021-00071-5
           <https://doi.org/10.1007/s41468-021-00071-5>`_.

    .. [3] D. Morozov and A. Nigmetov, "Towards Lockfree Persistent Homology";
           in *SPAA '20: Proceedings of the 32nd ACM Symposium on Parallelism
           in Algorithms and Architectures*, pp. 555–557, 2020;
           `DOI: 10.1145/3350755.3400244
           <https://doi.org/10.1145/3350755.3400244>`_.

    .. [4] J. Burella Pérez et al, "giotto-ph: A Python Library for
           High-Performance Computation of Persistent Homology of Vietoris–Rips
           Filtrations", 2021; `arXiv:2107.05412
           <https://arxiv.org/abs/2107.05412>`_.

    .. [5] J.-D. Boissonnat and S. Pritam, "Edge Collapse and Persistence of
           Flag Complexes"; in *36th International Symposium on Computational
           Geometry (SoCG 2020)*, pp. 19:1–19:15, Schloss
           Dagstuhl-Leibniz–Zentrum für Informatik, 2020;
           `DOI: 10.4230/LIPIcs.SoCG.2020.19
           <https://doi.org/10.4230/LIPIcs.SoCG.2020.19>`_.

    .. [6] H. Anai et al, "DTM-Based Filtrations"; in *Topological Data
           Analysis* (Abel Symposia, vol 15), Springer, 2020;
           `DOI: 10.1007/978-3-030-43408-3_2
           <https://doi.org/10.1007/978-3-030-43408-3_2>`_.

    """

    if collapse_edges and return_generators:
        raise NotImplementedError(
            "`collapse_edges` and `return_generators`cannot both be True."
        )

    if metric == 'precomputed':
        dm = X
    else:
        dm = pairwise_distances(X, metric=metric, **metric_params)

    n_points = max(dm.shape)

    use_sparse_computer = True
    if issparse(dm):
        row, col, data = _resolve_symmetry_conflicts(dm.tocoo())  # Upper diag

        if weights is not None:
            sparse_kwargs = {
                'row': row,
                'col': col,
                'data': data
            }
            row, col, data = _compute_weights(dm, weights, weight_params,
                                              n_points,
                                              sparse_kwargs=sparse_kwargs)

        if collapse_edges:
            row, col, data = _collapse_coo(row, col, data, thresh)

    else:
        if weights is not None:
            dm = _compute_weights(dm, weights, weight_params, n_points)

        compute_enclosing_radius = False
        if not (dm.diagonal() != 0).any():
            # Compute ideal threshold only when a distance matrix is passed
            # as input without specifying any threshold
            # We check if any element and if no entries is present in the
            # diagonal. This allow to have the enclosing radius before
            # calling collapser if computed
            if thresh == np.inf:
                thresh = _ideal_thresh(dm, thresh)
                compute_enclosing_radius = True

        if (dm.diagonal() != 0).any():
            # Convert to sparse format, because currently that's the only
            # one handling nonzero births
            (row, col) = np.triu_indices_from(dm)
            data = dm[(row, col)]
            if collapse_edges:
                row, col, data = _collapse_coo(row, col, data, thresh)
        elif collapse_edges:
            row, col, data = gph_collapser.\
                flag_complex_collapse_edges_dense(dm.astype(np.float32),
                                                  thresh)
        elif not compute_enclosing_radius:
            # If the user specifies a threshold, we use a sparse
            # representation like Ripser does
            dm[dm > thresh] = 0.0
            row, col, data = _resolve_symmetry_conflicts(coo_matrix(dm))
        else:
            use_sparse_computer = False

    if use_sparse_computer:
        res = _compute_ph_vr_sparse(
            np.asarray(row, dtype=np.int64, order="C"),
            np.asarray(col, dtype=np.int64, order="C"),
            np.asarray(data, dtype=np.float32, order="C"),
            n_points,
            maxdim,
            thresh,
            coeff,
            n_threads,
            return_generators)
    else:
        # Only consider strict upper diagonal
        DParam = squareform(dm, checks=False).astype(np.float32)
<<<<<<< HEAD
        res = _compute_ph_vr_dense(DParam, maxdim, thresh, coeff, n_threads)
=======
        # Run garbage collector to free up memory taken by `dm`
        del dm
        gc.collect()
        res = _compute_ph_vr_dense(DParam, maxdim, thresh, coeff, n_threads,
                                   return_generators)
>>>>>>> 6909d9cf

    # Unwrap persistence diagrams
    dgms = res.births_and_deaths_by_dim
    for dim in range(len(dgms)):
        N = int(len(dgms[dim]) / 2)
        dgms[dim] = np.reshape(np.array(dgms[dim]), [N, 2])

    ret = {"dgms": dgms}

    if return_generators:
        finite_0 = np.array(res.flag_persistence_generators_by_dim.finite_0,
                            dtype=np.int64).reshape(-1, 3)
        finite_higher = [
            np.array(x, dtype=np.int64).reshape(-1, 4)
            for x in res.flag_persistence_generators_by_dim.finite_higher
            ]
        essential_0 = \
            np.array(res.flag_persistence_generators_by_dim.essential_0,
                     dtype=np.int64)
        essential_higher = [
            np.array(x, dtype=np.int64).reshape(-1, 2)
            for x in res.flag_persistence_generators_by_dim.essential_higher
            ]
        ret['gens'] = (finite_0, finite_higher, essential_0, essential_higher)

    return ret<|MERGE_RESOLUTION|>--- conflicted
+++ resolved
@@ -516,15 +516,8 @@
     else:
         # Only consider strict upper diagonal
         DParam = squareform(dm, checks=False).astype(np.float32)
-<<<<<<< HEAD
-        res = _compute_ph_vr_dense(DParam, maxdim, thresh, coeff, n_threads)
-=======
-        # Run garbage collector to free up memory taken by `dm`
-        del dm
-        gc.collect()
         res = _compute_ph_vr_dense(DParam, maxdim, thresh, coeff, n_threads,
                                    return_generators)
->>>>>>> 6909d9cf
 
     # Unwrap persistence diagrams
     dgms = res.births_and_deaths_by_dim
