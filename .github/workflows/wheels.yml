name: Build Wheels

on : workflow_dispatch

jobs:

  build_wheels:
    name: Build wheels on ${{ matrix.os }}
    runs-on: ${{ matrix.os }}
    strategy:
      fail-fast: false
      matrix:
        os: [ubuntu-latest, windows-latest, macos-latest]

    steps:
      - uses: actions/checkout@v2

      - name: Build wheels
        uses: pypa/cibuildwheel@v2.2.2
        env:
          # Specify which Python versions to build wheels
          # https://cibuildwheel.readthedocs.io/en/stable/options/#build-skip
<<<<<<< HEAD
          CIBW_BUILD: "cp36-* cp37-* cp38-* cp39-* cp310-*"
          # Skip 32 bit architectures
          CIBW_SKIP: "*-win32 *-manylinux_i686"
=======
          CIBW_BUILD: "cp36-* cp37-* cp38-* cp39-*"
          # Skip 32 bit architectures, musllinux, and i686
          CIBW_SKIP: "*-win32 *-musllinux_x86_64 *_i686"
>>>>>>> 7dd58a2b
          CIBW_BEFORE_BUILD: python -m pip install cmake
          CIBW_TEST_COMMAND: python -m pytest {package}/gph/python/test
          CIBW_TEST_REQUIRES: pytest hypothesis

      - uses: actions/upload-artifact@v2
        name: Upload wheels
        with:
          path: ./wheelhouse/*.whl<|MERGE_RESOLUTION|>--- conflicted
+++ resolved
@@ -20,15 +20,9 @@
         env:
           # Specify which Python versions to build wheels
           # https://cibuildwheel.readthedocs.io/en/stable/options/#build-skip
-<<<<<<< HEAD
           CIBW_BUILD: "cp36-* cp37-* cp38-* cp39-* cp310-*"
-          # Skip 32 bit architectures
-          CIBW_SKIP: "*-win32 *-manylinux_i686"
-=======
-          CIBW_BUILD: "cp36-* cp37-* cp38-* cp39-*"
           # Skip 32 bit architectures, musllinux, and i686
           CIBW_SKIP: "*-win32 *-musllinux_x86_64 *_i686"
->>>>>>> 7dd58a2b
           CIBW_BEFORE_BUILD: python -m pip install cmake
           CIBW_TEST_COMMAND: python -m pytest {package}/gph/python/test
           CIBW_TEST_REQUIRES: pytest hypothesis
